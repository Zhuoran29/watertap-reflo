--- conflicted
+++ resolved
@@ -155,9 +155,5 @@
 *.jpg
 *.csv
 *.png
-<<<<<<< HEAD
-_archive/
-=======
 *.pkl
-*.rtf
->>>>>>> a996112f
+*.rtf