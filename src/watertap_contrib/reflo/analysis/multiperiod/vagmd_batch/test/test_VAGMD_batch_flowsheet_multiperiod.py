#################################################################################
# WaterTAP Copyright (c) 2020-2023, The Regents of the University of California,
# through Lawrence Berkeley National Laboratory, Oak Ridge National Laboratory,
# National Renewable Energy Laboratory, and National Energy Technology
# Laboratory (subject to receipt of any required approvals from the U.S. Dept.
# of Energy). All rights reserved.
#
# Please see the files COPYRIGHT.md and LICENSE.md for full copyright and license
# information, respectively. These files are also available online at the URL
# "https://github.com/watertap-org/watertap/"
#################################################################################

import pytest
from pyomo.environ import (
    ConcreteModel,
    value,
    assert_optimal_termination,
    units as pyunits,
)

<<<<<<< HEAD
from idaes.core import FlowsheetBlock
=======
from watertap.core.solvers import get_solver
>>>>>>> 76eb95b1
from idaes.core.util.exceptions import (
    ConfigurationError,
)
from idaes.core.util.model_statistics import (
    degrees_of_freedom,
)

from watertap.core.solvers import get_solver

from watertap_contrib.reflo.analysis.multiperiod.vagmd_batch.VAGMD_batch_flowsheet_multiperiod import (
    VAGMDbatchSurrogate,
)
from watertap_contrib.reflo.costing import REFLOCosting

solver = get_solver()


class TestVAGMDbatch:
    @pytest.fixture(scope="class")
    def VAGMD_batch_frame(self):
        m = ConcreteModel()
        m.fs = FlowsheetBlock(dynamic=False)
        model_input = {
            "dt": None,
            "system_capacity": 1000,
            "feed_flow_rate": 600,
            "evap_inlet_temp": 80,
            "cond_inlet_temp": 25,
            "feed_temp": 25,
            "feed_salinity": 35,
            "initial_batch_volume": 50,
            "recovery_ratio": 0.5,
            "module_type": "AS7C1.5L",
            "cooling_system_type": "closed",
            "cooling_inlet_temp": 25,
        }
        m.fs.VAGMD_b = VAGMDbatchSurrogate(model_input=model_input)

        return m

    @pytest.mark.unit
    def test_module_type_domain(self):

        tested_module_type = "new_module_type"
        error_msg = (
            f"The MD module type '{tested_module_type}' is not available."
            f"Available options include 'AS7C1.5L' and 'AS26C7.2L'."
        )
        with pytest.raises(ConfigurationError, match=error_msg):
            model_input = {
                "dt": None,
                "system_capacity": 1000,
                "feed_flow_rate": 600,
                "evap_inlet_temp": 80,
                "cond_inlet_temp": 25,
                "feed_temp": 25,
                "feed_salinity": 35,
                "initial_batch_volume": 50,
                "recovery_ratio": 0.5,
                "module_type": tested_module_type,
                "cooling_system_type": "closed",
                "cooling_inlet_temp": 25,
            }
            m = ConcreteModel()
            m.fs = FlowsheetBlock(dynamic=False)
            m.fs.VAGMD_b = VAGMDbatchSurrogate(model_input=model_input)

    @pytest.mark.unit
    def test_input_variables_domain(self):

        tested_feed_flow_rate = 1200
        error_msg = (
            f"The input variable 'feed_flow_rate' is not valid."
            f"The valid range is 400 - 1100."
        )
        with pytest.raises(ConfigurationError, match=error_msg):
            model_input = {
                "dt": None,
                "system_capacity": 1000,
                "feed_flow_rate": tested_feed_flow_rate,
                "evap_inlet_temp": 80,
                "cond_inlet_temp": 25,
                "feed_temp": 25,
                "feed_salinity": 35,
                "initial_batch_volume": 50,
                "recovery_ratio": 0.5,
                "module_type": "AS7C1.5L",
                "cooling_system_type": "closed",
                "cooling_inlet_temp": 25,
            }
            m = ConcreteModel()
            m.fs = FlowsheetBlock(dynamic=False)
            m.fs.VAGMD_b = VAGMDbatchSurrogate(model_input=model_input)

    @pytest.mark.unit
    def test_cooling_system_type_domain(self):

        tested_cooling_system_type = "hybrid"
        error_msg = (
            f"The cooling system type '{tested_cooling_system_type}' is not available."
            f"Available options include 'open' and 'closed'."
        )
        with pytest.raises(ConfigurationError, match=error_msg):
            model_input = {
                "dt": None,
                "system_capacity": 1000,
                "feed_flow_rate": 600,
                "evap_inlet_temp": 80,
                "cond_inlet_temp": 25,
                "feed_temp": 25,
                "feed_salinity": 35,
                "initial_batch_volume": 50,
                "recovery_ratio": 0.5,
                "module_type": "AS7C1.5L",
                "cooling_system_type": tested_cooling_system_type,
                "cooling_inlet_temp": 25,
            }
            m = ConcreteModel()
            m.fs = FlowsheetBlock(dynamic=False)
            m.fs.VAGMD_b = VAGMDbatchSurrogate(model_input=model_input)

    @pytest.mark.unit
    def test_cooling_water_temp_domain(self):

        tested_cooling_inlet_temp = 28
        tested_feed_temp = 25
        error_msg = f"In open circuit cooling system, the valid cooling water temperature is 20 - {tested_feed_temp} deg C"
        with pytest.raises(ConfigurationError, match=error_msg):
            model_input = {
                "dt": None,
                "system_capacity": 1000,
                "feed_flow_rate": 600,
                "evap_inlet_temp": 80,
                "cond_inlet_temp": 25,
                "feed_temp": tested_feed_temp,
                "feed_salinity": 35,
                "initial_batch_volume": 50,
                "recovery_ratio": 0.5,
                "module_type": "AS7C1.5L",
                "cooling_system_type": "open",
                "cooling_inlet_temp": tested_cooling_inlet_temp,
            }
            m = ConcreteModel()
            m.fs = FlowsheetBlock(dynamic=False)
            m.fs.VAGMD_b = VAGMDbatchSurrogate(model_input=model_input)

    @pytest.mark.unit
    def test_max_recovery_ratio(self):

        tested_recovery_ratio = 0.7
        tested_module_type = "AS26C7.2L"
        tested_feed_salinity = 100
        max_allowed_recovery_ratio = 1 - tested_feed_salinity / 245.5

        error_msg = (
            f"The maximum recovery ratio allowed for module {tested_module_type} with a feed"
            f"salinity of {tested_feed_salinity} is {max_allowed_recovery_ratio}."
        )
        with pytest.raises(ConfigurationError, match=error_msg):
            model_input = {
                "dt": None,
                "system_capacity": 1000,
                "feed_flow_rate": 600,
                "evap_inlet_temp": 80,
                "cond_inlet_temp": 25,
                "feed_temp": 25,
                "feed_salinity": tested_feed_salinity,
                "initial_batch_volume": 50,
                "recovery_ratio": tested_recovery_ratio,
                "module_type": tested_module_type,
                "cooling_system_type": "open",
                "cooling_inlet_temp": 25,
            }
            m = ConcreteModel()
            m.fs = FlowsheetBlock(dynamic=False)
            m.fs.VAGMD_b = VAGMDbatchSurrogate(model_input=model_input)

    @pytest.mark.unit
    def test_dof(self, VAGMD_batch_frame):
        m = VAGMD_batch_frame
        assert degrees_of_freedom(m) == 0

    @pytest.mark.component
    def test_solve(self, VAGMD_batch_frame):
        m = VAGMD_batch_frame
        results = solver.solve(m)
        assert_optimal_termination(results)

    @pytest.mark.component
    def test_solution(self, VAGMD_batch_frame):
        m = VAGMD_batch_frame
        vagmd_b = m.fs.VAGMD_b
        overall_performance, _ = vagmd_b.get_model_performance()

        assert overall_performance["Production capacity (L/h)"] == pytest.approx(
            37.5599, abs=1e-3
        )
        assert overall_performance["Production capacity (m3/day)"] == pytest.approx(
            0.9014, abs=1e-3
        )
        assert overall_performance["Gain output ratio"] == pytest.approx(
            3.4711, abs=1e-3
        )
        assert overall_performance[
            "Specific thermal energy consumption (kWh/m3)"
        ] == pytest.approx(189.1381, abs=1e-3)
        assert overall_performance[
            "Specific electric energy consumption (kWh/m3)"
        ] == pytest.approx(0.3590, abs=1e-3)
        assert value(vagmd_b.overall_thermal_power_requirement) == pytest.approx(
            7880.753, abs=1e-3
        )
        assert value(vagmd_b.overall_elec_power_requirement) == pytest.approx(
            14.949, abs=1e-3
        )

    @pytest.mark.component
    def test_costing(self, VAGMD_batch_frame):
        m = VAGMD_batch_frame

        # # The costing model is built upon the last time step
        vagmd = m.fs.VAGMD_b.mp.get_active_process_blocks()[-1].fs.vagmd

        m.fs.costing = REFLOCosting()
        m.fs.costing.base_currency = pyunits.USD_2020

        m.fs.VAGMD_b.add_costing_module(m.fs.costing)

        # Fix some global costing params for better comparison to Pyomo model
        m.fs.costing.total_investment_factor.fix(1)
        m.fs.costing.maintenance_labor_chemical_factor.fix(0)
        m.fs.costing.capital_recovery_factor.fix(0.08764)
        m.fs.costing.wacc.unfix()

        m.fs.costing.cost_process()
        m.fs.costing.add_annual_water_production(vagmd.system_capacity)
        m.fs.costing.add_LCOW(vagmd.system_capacity)

        assert degrees_of_freedom(m) == 0

        results = solver.solve(m)
        assert_optimal_termination(results)

        assert pytest.approx(1109.925, rel=1e-3) == value(vagmd.num_modules)
        assert pytest.approx(1515161.753, rel=1e-3) == value(vagmd.costing.module_cost)
        assert pytest.approx(429985.912, rel=1e-3) == value(
            vagmd.costing.other_capital_cost
        )
        assert pytest.approx(1945147.665, rel=1e-3) == value(vagmd.costing.capital_cost)
        assert pytest.approx(151892.658, rel=1e-3) == value(
            vagmd.costing.fixed_operating_cost
        )
        assert pytest.approx(2.777, rel=1e-3) == value(m.fs.costing.LCOW)

    @pytest.mark.component
    def test_solution2(self):
        # Create model, flowsheet for configuration of module AS7C1.5L,
        # with high brine salinity (> 173.5 g/L) and closed cooling system
        m = ConcreteModel()
        m.fs = FlowsheetBlock(dynamic=False)

        model_input = {
            "dt": None,
            "system_capacity": 1000,
            "feed_flow_rate": 600,
            "evap_inlet_temp": 80,
            "cond_inlet_temp": 25,
            "feed_temp": 25,
            "feed_salinity": 100,
            "initial_batch_volume": 50,
            "recovery_ratio": 0.5,
            "module_type": "AS7C1.5L",
            "cooling_system_type": "closed",
            "cooling_inlet_temp": 25,
        }
        m.fs.VAGMD = VAGMDbatchSurrogate(model_input=model_input)

        results = solver.solve(m)
        assert_optimal_termination(results)

        overall_performance, _ = m.fs.VAGMD.get_model_performance()
        assert overall_performance["Production capacity (L/h)"] == pytest.approx(
            53.767, abs=1e-3
        )
        assert overall_performance["Production capacity (m3/day)"] == pytest.approx(
            1.290, abs=1e-3
        )
        assert overall_performance["Gain output ratio"] == pytest.approx(
            1.848, rel=1e-3
        )
        assert overall_performance[
            "Specific thermal energy consumption (kWh/m3)"
        ] == pytest.approx(357.004, rel=1e-3)
        assert overall_performance[
            "Specific electric energy consumption (kWh/m3)"
        ] == pytest.approx(0.630, rel=1e-3)

    @pytest.mark.component
    def test_solution3(self):
        # Create model, flowsheet for configuration of module AS7C1.5L,
        # with low brine salinity (< 173.5 g/L) and open cooling system
        m = ConcreteModel()
        m.fs = FlowsheetBlock(dynamic=False)

        model_input = {
            "dt": None,
            "system_capacity": 1000,
            "feed_flow_rate": 600,
            "evap_inlet_temp": 80,
            "cond_inlet_temp": 25,
            "feed_temp": 25,
            "feed_salinity": 50,
            "initial_batch_volume": 50,
            "recovery_ratio": 0.5,
            "module_type": "AS7C1.5L",
            "cooling_system_type": "open",
            "cooling_inlet_temp": 25,
        }
        m.fs.VAGMD = VAGMDbatchSurrogate(model_input=model_input)

        results = solver.solve(m)
        assert_optimal_termination(results)
        overall_performance, _ = m.fs.VAGMD.get_model_performance()

        assert overall_performance["Production capacity (L/h)"] == pytest.approx(
            36.091, abs=1e-3
        )
        assert overall_performance["Production capacity (m3/day)"] == pytest.approx(
            0.866, abs=1e-3
        )
        assert overall_performance["Gain output ratio"] == pytest.approx(
            3.3085, rel=1e-3
        )
        assert overall_performance[
            "Specific thermal energy consumption (kWh/m3)"
        ] == pytest.approx(198.4713, rel=1e-3)
        assert overall_performance[
            "Specific electric energy consumption (kWh/m3)"
        ] == pytest.approx(0.3787, rel=1e-3)

    @pytest.mark.component
    def test_solution4(self):
        # Create model, flowsheet for configuration of module AS26C7.2L,
        # with closed cooling system
        m = ConcreteModel()
        m.fs = FlowsheetBlock(dynamic=False)

        model_input = {
            "dt": None,
            "system_capacity": 1000,
            "feed_flow_rate": 600,
            "evap_inlet_temp": 80,
            "cond_inlet_temp": 25,
            "feed_temp": 25,
            "feed_salinity": 35,
            "initial_batch_volume": 50,
            "recovery_ratio": 0.5,
            "module_type": "AS26C7.2L",
            "cooling_system_type": "closed",
            "cooling_inlet_temp": 25,
        }
        m.fs.VAGMD = VAGMDbatchSurrogate(model_input=model_input)

        results = solver.solve(m)
        assert_optimal_termination(results)
        overall_performance, data_table = m.fs.VAGMD.get_model_performance()

        assert overall_performance["Production capacity (L/h)"] == pytest.approx(
            39.139, abs=1e-3
        )
        assert overall_performance["Production capacity (m3/day)"] == pytest.approx(
            0.939, abs=1e-3
        )
        assert overall_performance["Gain output ratio"] == pytest.approx(
            8.7286, rel=1e-3
        )
        assert overall_performance[
            "Specific thermal energy consumption (kWh/m3)"
        ] == pytest.approx(74.8773, rel=1e-3)
        assert overall_performance[
            "Specific electric energy consumption (kWh/m3)"
        ] == pytest.approx(0.3100, rel=1e-3)

    @pytest.mark.component
    def test_solution5(self):
        # Create model, flowsheet for configuration of module AS26C7.2L,
        # with open cooling system
        m = ConcreteModel()
        m.fs = FlowsheetBlock(dynamic=False)

        model_input = {
            "dt": None,
            "system_capacity": 1000,
            "feed_flow_rate": 600,
            "evap_inlet_temp": 80,
            "cond_inlet_temp": 25,
            "feed_temp": 25,
            "feed_salinity": 50,
            "initial_batch_volume": 50,
            "recovery_ratio": 0.5,
            "module_type": "AS26C7.2L",
            "cooling_system_type": "open",
            "cooling_inlet_temp": 25,
        }
        m.fs.VAGMD = VAGMDbatchSurrogate(model_input=model_input)

        results = solver.solve(m)
        assert_optimal_termination(results)
        overall_performance, data_table = m.fs.VAGMD.get_model_performance()

        assert overall_performance["Production capacity (L/h)"] == pytest.approx(
            34.651, abs=1e-3
        )
        assert overall_performance["Production capacity (m3/day)"] == pytest.approx(
            0.832, abs=1e-3
        )
        assert overall_performance["Gain output ratio"] == pytest.approx(
            7.4521, rel=1e-3
        )
        assert overall_performance[
            "Specific thermal energy consumption (kWh/m3)"
        ] == pytest.approx(87.7184, rel=1e-3)
        assert overall_performance[
            "Specific electric energy consumption (kWh/m3)"
        ] == pytest.approx(0.3545, rel=1e-3)<|MERGE_RESOLUTION|>--- conflicted
+++ resolved
@@ -18,11 +18,14 @@
     units as pyunits,
 )
 
-<<<<<<< HEAD
 from idaes.core import FlowsheetBlock
-=======
+from watertap_contrib.reflo.analysis.multiperiod.vagmd_batch.VAGMD_batch_flowsheet_multiperiod import (
+    VAGMDbatchSurrogate,
+)
+
+from watertap_contrib.reflo.costing import REFLOCosting
+
 from watertap.core.solvers import get_solver
->>>>>>> 76eb95b1
 from idaes.core.util.exceptions import (
     ConfigurationError,
 )
