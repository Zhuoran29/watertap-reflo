--- conflicted
+++ resolved
@@ -362,12 +362,6 @@
     )
 
     if effect_number == 1:
-<<<<<<< HEAD
-        costing_package.cost_flow(
-            effect.work_mechanical[0]*10,
-            "heat",
-        )
-=======
         if costing_package.cost_work_as == WorkCostType.steam:
             costing_package.cost_flow(
                 effect.heating_steam[0].flow_vol_phase["Vap"],
@@ -377,5 +371,4 @@
             costing_package.cost_flow(
                 pyo.units.convert(effect.work_mechanical[0], to_units=pyo.units.kW),
                 "heat",
-            )
->>>>>>> eee1a130
+            )